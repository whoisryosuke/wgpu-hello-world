use std::{iter, time::Instant};

use cgmath::prelude::*;
use context::GraphicsContext;
use node::Node;
use pass::{phong::PhongPass, Pass};
use wgpu::util::DeviceExt;
use winit::{
    dpi::PhysicalPosition,
    event::*,
    event_loop::{ControlFlow, EventLoop},
};

#[cfg(target_arch = "wasm32")]
use wasm_bindgen::prelude::*;

mod camera;
mod context;
mod instance;
mod model;
mod node;
mod pass;
mod primitives;
mod resources;
mod texture;
mod window;
use crate::{
    camera::{Camera, CameraController, CameraUniform},
    context::create_render_pipeline,
    pass::phong::{Locals, PhongConfig},
    primitives::{sphere::generate_sphere, PrimitiveMesh},
    window::Window,
};
use crate::{
    instance::{Instance, InstanceRaw},
    window::WindowEvents,
};
use model::{DrawLight, DrawModel, Vertex};

struct State {
    ctx: GraphicsContext,
    pass: PhongPass,
    // Window size
    size: winit::dpi::PhysicalSize<u32>,
    // Clear color for mouse interactions
    clear_color: wgpu::Color,
    // Camera
    camera: Camera,
    camera_controller: CameraController,
<<<<<<< HEAD
    // The 3D models in the scene (as Nodes)
    nodes: Vec<Node>,
=======
    // 3D Model
    obj_model: model::Model,

    // Performance
    frame_count: u32,
    render_timer: Instant,
    last_update: u128,
>>>>>>> b670613a
}

impl State {
    // Initialize the state
    async fn new(window: &Window) -> Self {
        // Save the window size for use later
        let size = window.window.inner_size();

        // Initialize the graphic context
        let ctx = GraphicsContext::new(&window).await;

        // Setup the camera and it's initial position
        let camera = Camera {
            eye: (0.0, 5.0, -10.0).into(),
            target: (0.0, 0.0, 0.0).into(),
            up: cgmath::Vector3::unit_y(),
            aspect: ctx.config.width as f32 / ctx.config.height as f32,
            fovy: 45.0,
            znear: 0.1,
            zfar: 100.0,
        };
        let camera_controller = CameraController::new(0.2);

        // Initialize the pass
        let pass_config = PhongConfig {
            max_lights: 1,
            ambient: Default::default(),
            wireframe: false,
        };
        let pass = PhongPass::new(&pass_config, &ctx.device, &ctx.queue, &ctx.config, &camera);

        // Create the 3D objects!
        // Load 3D model from disk or as a HTTP request (for web support)
        log::warn!("Load model");
        let obj_model = resources::load_model("banana.obj", &ctx.device, &ctx.queue)
            .await
            .expect("Couldn't load model. Maybe path is wrong?");
        let ferris_model = resources::load_model("ferris.obj", &ctx.device, &ctx.queue)
            .await
            .expect("Couldn't load model. Maybe path is wrong?");

        let cube_primitive = PrimitiveMesh::new(
            &ctx.device,
            &ctx.queue,
            &primitives::cube::cube_vertices(0.5),
            &primitives::cube::cube_indices(),
        )
        .await;

        let plane_primitive = PrimitiveMesh::new(
            &ctx.device,
            &ctx.queue,
            &primitives::plane::plane_vertices(0.5),
            &primitives::plane::plane_indices(),
        )
        .await;

        let (sphere_vertices, sphere_indices) = generate_sphere(2.0, 36, 18);

        let sphere_primitive =
            PrimitiveMesh::new(&ctx.device, &ctx.queue, &sphere_vertices, &sphere_indices).await;

        // Create instances for each object with locational data (position + rotation)
        // Renderer currently defaults to using instances. Want one object? Pass a Vec of 1 instance.

        // We create a 2x2 grid of objects by doing 1 nested loop here
        // And use the "displacement" matrix above to offset objects with a gap
        const SPACE_BETWEEN: f32 = 3.0;
        const NUM_INSTANCES_PER_ROW: u32 = 10;
        let banana_instances = (0..NUM_INSTANCES_PER_ROW)
            .flat_map(|z| {
                (0..NUM_INSTANCES_PER_ROW).map(move |x| {
                    let x = SPACE_BETWEEN * (x as f32 - NUM_INSTANCES_PER_ROW as f32 / 2.0);
                    let z = SPACE_BETWEEN * (z as f32 - NUM_INSTANCES_PER_ROW as f32 / 2.0);

                    let position = cgmath::Vector3 { x, y: 0.0, z };

                    let rotation = if position.is_zero() {
                        cgmath::Quaternion::from_axis_angle(
                            cgmath::Vector3::unit_z(),
                            cgmath::Deg(0.0),
                        )
                    } else {
                        cgmath::Quaternion::from_axis_angle(position.normalize(), cgmath::Deg(45.0))
                    };

                    Instance { position, rotation }
                })
            })
            .collect::<Vec<_>>();

        // More "manual" placement as an example
        let ferris_instances = (0..2)
            .map(|z| {
                let z = SPACE_BETWEEN * (z as f32);
                let position = cgmath::Vector3 { x: z, y: 1.0, z };
                let rotation = if position.is_zero() {
                    cgmath::Quaternion::from_axis_angle(cgmath::Vector3::unit_z(), cgmath::Deg(0.0))
                } else {
                    cgmath::Quaternion::from_axis_angle(position.normalize(), cgmath::Deg(45.0))
                };
                Instance { position, rotation }
            })
            .collect::<Vec<_>>();

        // The cube primitive instances (aka positions)
        let cube_primitive_instances = (0..2)
            .map(|z| {
                let z = SPACE_BETWEEN * (z as f32);
                let position = cgmath::Vector3 {
                    x: -z + 2.0,
                    y: 2.0,
                    z: -z,
                };
                let rotation = if position.is_zero() {
                    cgmath::Quaternion::from_axis_angle(cgmath::Vector3::unit_z(), cgmath::Deg(0.0))
                } else {
                    cgmath::Quaternion::from_axis_angle(position.normalize(), cgmath::Deg(45.0))
                };
                Instance { position, rotation }
            })
            .collect::<Vec<_>>();

        let plane_primitive_instances = vec![Instance {
            position: cgmath::Vector3 {
                x: -3.0,
                y: 3.0,
                z: -3.0,
            },
            rotation: cgmath::Quaternion::from_axis_angle(
                cgmath::Vector3::unit_z(),
                cgmath::Deg(0.0),
            ),
        }];

        let sphere_primitive_instances = vec![Instance {
            position: cgmath::Vector3 {
                x: 3.0,
                y: 3.0,
                z: 3.0,
            },
            rotation: cgmath::Quaternion::from_axis_angle(
                cgmath::Vector3::unit_z(),
                cgmath::Deg(0.0),
            ),
        }];

        // Create the nodes
        let banana_node = Node {
            parent: 0,
            locals: Locals {
                position: [0.0, 0.0, 0.0, 0.0],
                color: [0.0, 0.0, 1.0, 1.0],
                normal: [0.0, 0.0, 0.0, 0.0],
                lights: [0.0, 0.0, 0.0, 0.0],
            },
            model: obj_model,
            instances: banana_instances,
        };

        let ferris_node = Node {
            parent: 0,
            locals: Locals {
                position: [0.0, 0.0, 0.0, 0.0],
                color: [0.0, 0.0, 1.0, 1.0],
                normal: [0.0, 0.0, 0.0, 0.0],
                lights: [0.0, 0.0, 0.0, 0.0],
            },
            model: ferris_model,
            instances: ferris_instances,
        };

        let cube_primitive_node = Node {
            parent: 0,
            locals: Locals {
                position: [0.0, 0.0, 0.0, 0.0],
                color: [0.0, 0.0, 1.0, 1.0],
                normal: [0.0, 0.0, 0.0, 0.0],
                lights: [0.0, 0.0, 0.0, 0.0],
            },
            model: cube_primitive.model,
            instances: cube_primitive_instances,
        };

        let plane_primitive_node = Node {
            parent: 0,
            locals: Locals {
                position: [0.0, 0.0, 0.0, 0.0],
                color: [0.0, 0.0, 1.0, 1.0],
                normal: [0.0, 0.0, 0.0, 0.0],
                lights: [0.0, 0.0, 0.0, 0.0],
            },
            model: plane_primitive.model,
            instances: plane_primitive_instances,
        };

        let sphere_primitive_node = Node {
            parent: 0,
            locals: Locals {
                position: [0.0, 0.0, 0.0, 0.0],
                color: [0.0, 0.0, 1.0, 1.0],
                normal: [0.0, 0.0, 0.0, 0.0],
                lights: [0.0, 0.0, 0.0, 0.0],
            },
            model: sphere_primitive.model,
            instances: sphere_primitive_instances,
        };

        // Put all our nodes into an Vector to loop over later
        let nodes = vec![
            banana_node,
            ferris_node,
            cube_primitive_node,
            plane_primitive_node,
            sphere_primitive_node,
        ];

        // Clear color used for mouse input interaction
        let clear_color = wgpu::Color::BLACK;

        // Start the FPS Counter
        let frame_count = 0;
        let render_timer = Instant::now();
        let last_update = render_timer.elapsed().as_millis();

        Self {
            ctx,
            pass,
            clear_color,
            size,
            camera,
            camera_controller,
<<<<<<< HEAD
            nodes,
=======
            obj_model,
            frame_count,
            render_timer,
            last_update,
>>>>>>> b670613a
        }
    }

    // Keeps state in sync with window size when changed
    pub fn resize(&mut self, new_size: winit::dpi::PhysicalSize<u32>) {
        if new_size.width > 0 && new_size.height > 0 {
            self.size = new_size;
            self.ctx.config.width = new_size.width;
            self.ctx.config.height = new_size.height;
            self.ctx
                .surface
                .configure(&self.ctx.device, &self.ctx.config);
            // Make sure to current window size to depth texture - required for calc
            self.pass.depth_texture = texture::Texture::create_depth_texture(
                &self.ctx.device,
                &self.ctx.config,
                "depth_texture",
            );
        }
    }

    // Handle input using WindowEvent
    pub fn keyboard(&mut self, state: ElementState, keycode: &VirtualKeyCode) -> bool {
        // Send any input to camera controller
        self.camera_controller.process_events(&state, &keycode)

        // match event {
        //     WindowEvent::CursorMoved { position, .. } => {
        //         self.clear_color = wgpu::Color {
        //             r: 0.0,
        //             g: position.y as f64 / self.size.height as f64,
        //             b: position.x as f64 / self.size.width as f64,
        //             a: 1.0,
        //         };
        //         true
        //     }
        //     _ => false,
        // }
    }

    pub fn mouse_moved(&mut self, position: &PhysicalPosition<f64>) {
        self.camera_controller
            .process_mouse_moved(&position, &self.size);
    }
    pub fn mouse_input(
        &mut self,
        device_id: &DeviceId,
        state: &ElementState,
        button: &MouseButton,
    ) {
        self.camera_controller
            .process_mouse_input(device_id, state, button);
    }

    fn update(&mut self) {
        // Sync local app state with camera
        self.camera_controller.update_camera(&mut self.camera);
        self.pass.camera_uniform.update_view_proj(&self.camera);
        self.ctx.queue.write_buffer(
            &self.pass.global_uniform_buffer,
            0,
            bytemuck::cast_slice(&[self.pass.camera_uniform]),
        );

        // Update the light
        let old_position: cgmath::Vector3<_> = self.pass.light_uniform.position.into();
        self.pass.light_uniform.position =
            (cgmath::Quaternion::from_axis_angle((0.0, 1.0, 0.0).into(), cgmath::Deg(1.0))
                * old_position)
                .into();
        self.ctx.queue.write_buffer(
            &self.pass.light_buffer,
            0,
            bytemuck::cast_slice(&[self.pass.light_uniform]),
        );

        // Update local uniforms
        let mut node_index = 0;
        for node in &mut self.nodes {
            node.locals.position = [
                node.locals.position[0],
                (node.locals.position[1] + 0.001),
                (node.locals.position[2] - 0.001),
                node.locals.position[3],
            ];
            node.locals.color = [
                node.locals.color[0],
                (node.locals.color[1] + 0.001),
                (node.locals.color[2] - 0.001),
                node.locals.color[3],
            ];
            &self
                .pass
                .uniform_pool
                .update_uniform(node_index, node.locals, &self.ctx.queue);
            node_index += 1;
        }
    }

    // Primary render flow
    fn render(&mut self) -> Result<(), wgpu::SurfaceError> {
        match self.pass.draw(
            &self.ctx.surface,
            &self.ctx.device,
            &self.ctx.queue,
            &self.nodes,
        ) {
            Err(err) => println!("Error in rendering"),
            Ok(_) => (),
        }

        Ok(())
    }

    fn calculate_frames(&mut self) {
        let elapsed = self.render_timer.elapsed().as_millis();
        self.frame_count += 1;

        // Has more than 1 second elapsed? Reset frame counter
        if elapsed - &self.last_update >= 1 {
            // Print
            let fps = 1000.0 / (self.frame_count as f32);
            println!("FPS: {} ms/frame", fps);

            // Reset frame counter
            self.frame_count = 0;

            self.last_update = self.render_timer.elapsed().as_millis();
        }
    }
}

#[cfg_attr(target_arch = "wasm32", wasm_bindgen(start))]
pub async fn run() {
    cfg_if::cfg_if! {
        if #[cfg(target_arch = "wasm32")] {
            std::panic::set_hook(Box::new(console_error_panic_hook::hook));
            console_log::init_with_level(log::Level::Warn).expect("Couldn't initialize logger");
        } else {
            env_logger::init();
        }
    }

    let window = Window::new();

    // @TODO: Put inside Window module
    #[cfg(target_arch = "wasm32")]
    {
        // Winit prevents sizing with CSS, so we have to set
        // the size manually when on web.
        use winit::dpi::PhysicalSize;
        window.window.set_inner_size(PhysicalSize::new(450, 400));

        use winit::platform::web::WindowExtWebSys;
        web_sys::window()
            .and_then(|win| win.document())
            .and_then(|doc| {
                let dst = doc.body()?;
                let canvas = web_sys::Element::from(window.window.canvas());
                dst.append_child(&canvas).ok()?;
                Some(())
            })
            .expect("Couldn't append canvas to document body.");
    }

    // State::new uses async code, so we're going to wait for it to finish
    let mut app = State::new(&window).await;

    // @TODO: Wire up state methods again (like render)
    window.run(move |event| match event {
        WindowEvents::Resized { width, height } => {
            app.resize(winit::dpi::PhysicalSize { width, height });
        }
        WindowEvents::Draw => {
<<<<<<< HEAD
            app.update();
            match app.render() {
                Err(err) => println!("Error in rendering"),
                Ok(_) => (),
            }
=======
            state.update();
            state.render();
            state.calculate_frames();
>>>>>>> b670613a
        }
        WindowEvents::Keyboard {
            state,
            virtual_keycode,
        } => {
            app.keyboard(state, virtual_keycode);
        }

        WindowEvents::MouseMoved { position } => {
            app.mouse_moved(position);
        }

        WindowEvents::MouseInput {
            device_id,
            state,
            button,
        } => {
            app.mouse_input(device_id, state, button);
        }
    });
}<|MERGE_RESOLUTION|>--- conflicted
+++ resolved
@@ -47,18 +47,13 @@
     // Camera
     camera: Camera,
     camera_controller: CameraController,
-<<<<<<< HEAD
     // The 3D models in the scene (as Nodes)
     nodes: Vec<Node>,
-=======
-    // 3D Model
-    obj_model: model::Model,
 
     // Performance
     frame_count: u32,
     render_timer: Instant,
     last_update: u128,
->>>>>>> b670613a
 }
 
 impl State {
@@ -291,14 +286,10 @@
             size,
             camera,
             camera_controller,
-<<<<<<< HEAD
             nodes,
-=======
-            obj_model,
             frame_count,
             render_timer,
             last_update,
->>>>>>> b670613a
         }
     }
 
@@ -473,17 +464,12 @@
             app.resize(winit::dpi::PhysicalSize { width, height });
         }
         WindowEvents::Draw => {
-<<<<<<< HEAD
             app.update();
             match app.render() {
                 Err(err) => println!("Error in rendering"),
                 Ok(_) => (),
             }
-=======
-            state.update();
-            state.render();
-            state.calculate_frames();
->>>>>>> b670613a
+            app.calculate_frames();
         }
         WindowEvents::Keyboard {
             state,
